import { validationResult } from 'express-validator'
import { StatusCodes } from 'http-status-codes'
import { combine, ResultAsync } from 'neverthrow'
import sanitizeHtml from 'sanitize-html'
import { createLogger } from '../../bootstrap/logging'
import { ControllerHandler } from '../../types/response-handler'
import { SortType } from '../../types/sort-type'
import { AgencyService } from '../agency/agency.service'
import { AnswersService } from '../answers/answers.service'
import { InvalidTagsError } from '../post/post.errors'
import { PostService } from '../post/post.service'
import { WebService } from './web.service'

const logger = createLogger(module)

export class WebController {
  private agencyService: Public<AgencyService>
  private answersService: Public<AnswersService>
  private postService: Public<PostService>
  private webService: Public<WebService>
  private index: Buffer

  constructor({
    agencyService,
    answersService,
    postService,
    webService,
    index,
  }: {
    agencyService: Public<AgencyService>
    answersService: Public<AnswersService>
    postService: Public<PostService>
    webService: Public<WebService>
    index: Buffer
  }) {
    this.agencyService = agencyService
    this.answersService = answersService
    this.postService = postService
    this.webService = webService
    this.index = index
  }

  /**
   * Gets static agency page
   * @param shortname agency shortname
   * @returns 200 with static agency page
   * @returns 404 if agency does not exist
   * @returns 500 any other error
   */
  getAgencyPage: ControllerHandler<
    { shortname: string },
    Buffer | string,
    undefined,
    undefined
  > = async (req, res) => {
    return await this.agencyService
      .findOneByName({
        shortname: req.params.shortname,
      })
      .map((agency) => {
        const agencyPage = this.webService.getAgencyPage(
          this.index,
          req.params.shortname,
          agency.longname,
        )
        return res.status(StatusCodes.OK).send(agencyPage)
      })
      .mapErr((err) => {
        logger.error({
          message: `${err.name} while getting agency page: ${err.message}`,
          meta: {
            function: 'getAgencyPage',
            shortname: req.params.shortname,
          },
          error: err,
        })
        if (err.statusCode === StatusCodes.NOT_FOUND)
          return res.redirect(StatusCodes.MOVED_PERMANENTLY, '/not-found')
        else
          return res.status(StatusCodes.INTERNAL_SERVER_ERROR).send(this.index)
      })
  }

  /**
   * Gets static post page
   * @param id post id
   * @returns 200 with static post page
   * @returns 404 if post does not exist
   * @returns 500 if answers to post do not exist
   */
  getQuestionPage: ControllerHandler<
    { id: number },
    Buffer | string,
    undefined,
    undefined
  > = async (req, res) => {
    const errors = validationResult(req)
    if (!errors.isEmpty()) {
      return res.status(StatusCodes.BAD_REQUEST).send(this.index)
    }
    const postResultAsync = await ResultAsync.fromPromise(
      this.postService.getSinglePost(req.params.id, 0, false),
      (err) => {
        logger.error({
          message:
            'Error while getting question page - postService.getSinglePost',
          meta: {
            function: 'getQuestionPage',
            shortname: req.params.id,
          },
          error: err,
        })
        return res.redirect(StatusCodes.MOVED_PERMANENTLY, '/not-found')
      },
    )
    const answersResultAsync = await ResultAsync.fromPromise(
      this.answersService.listAnswers(req.params.id),
      (err) => {
        logger.error({
          message:
            'Error while getting question page - answersService.listAnswers',
          meta: {
            function: 'getQuestionPage',
            shortname: req.params.id,
          },
          error: err,
        })
        return res.status(StatusCodes.INTERNAL_SERVER_ERROR).send(this.index)
      },
    )

    // TODO: add mapErr when post and answer service have been migrated to neverthrow
    return combine([postResultAsync, answersResultAsync] as const).map(
      ([post, answers]) => {
        if (answers && answers.length > 0) {
          const answerBody = sanitizeHtml(answers[0].body, {
            allowedTags: [],
            allowedAttributes: {},
          })
          const questionPage = this.webService.getQuestionPage(
            this.index,
            post.title,
            answerBody,
          )
          return res.status(StatusCodes.OK).send(questionPage)
        } else {
          logger.error({
            message: 'Error while getting question page - no answers',
            meta: {
              function: 'getQuestionPage',
              shortname: req.params.id,
            },
          })
          return res.redirect(StatusCodes.MOVED_PERMANENTLY, '/not-found')
        }
      },
    )
  }

  /**
   * Gets sitemap urls
   * @returns list of sitemap urls
   */
  getSitemapUrls = async () => {
    const postListResultAsync = await ResultAsync.fromPromise(
      this.postService.listPosts({
        sort: SortType.Top,
<<<<<<< HEAD
        tags: [],
        topics: [],
        agencyId: 0,
=======
        tags: '',
      }),
      (err) => {
        logger.error({
          message: 'Error while getting sitemap urls',
          meta: {
            function: 'getSitemapUrls',
          },
          error: err,
        })
        return err as InvalidTagsError
      },
    )
    const agenciesResultAsync = await this.agencyService
      .listAgencyShortnames()
      .mapErr((err) => {
        logger.error({
          message: `${err.name} while getting sitemap urls: ${err.message}`,
          meta: {
            function: 'getSitemapUrls',
          },
          error: err,
        })
        return err
>>>>>>> 14a2ed63
      })
    const combineResultAsyncs = combine([
      postListResultAsync,
      agenciesResultAsync,
    ] as const)
      .map(([allPosts, allAgencyShortnames]) => {
        return this.webService.getSitemapUrls(
          allPosts.posts,
          allAgencyShortnames,
        )
      })
      .mapErr((err) => {
        return err
      })
    return combineResultAsyncs.isOk()
      ? combineResultAsyncs.value
      : this.webService.getSitemapUrls([], [])
  }
}<|MERGE_RESOLUTION|>--- conflicted
+++ resolved
@@ -165,12 +165,9 @@
     const postListResultAsync = await ResultAsync.fromPromise(
       this.postService.listPosts({
         sort: SortType.Top,
-<<<<<<< HEAD
         tags: [],
         topics: [],
         agencyId: 0,
-=======
-        tags: '',
       }),
       (err) => {
         logger.error({
@@ -194,7 +191,6 @@
           error: err,
         })
         return err
->>>>>>> 14a2ed63
       })
     const combineResultAsyncs = combine([
       postListResultAsync,
