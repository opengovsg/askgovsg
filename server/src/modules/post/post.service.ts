--- conflicted
+++ resolved
@@ -14,9 +14,6 @@
 import { PostEditType } from '../../types/post-type'
 import { ModelDef } from '../../types/sequelize'
 import { SortType } from '../../types/sort-type'
-<<<<<<< HEAD
-=======
-import { PostWithRelations } from '../auth/auth.service'
 import {
   InvalidTagsError,
   MissingPublicPostError,
@@ -24,7 +21,6 @@
   PostUpdateError,
   TagDoesNotExistError,
 } from './post.errors'
->>>>>>> 14a2ed63
 
 export type UserWithTagRelations = {
   getTags: () => Tag[]
@@ -307,12 +303,11 @@
     const tagList = tags ? await this.getExistingTagsFromRequestTags(tags) : []
     // prevent search if tags query is invalid
     if (tags && tagList.length !== tags.length) {
-      throw new Error('Invalid tags used in request')
+      throw new InvalidTagsError()
     }
     // convert back to raw tags in array form
     const rawTags = tagList.map((element) => element.tagname)
 
-<<<<<<< HEAD
     // returns length of topics that are valid in DB
     const topicList =
       agencyId && topics
@@ -321,11 +316,6 @@
 
     if (topics && topicList.length !== topics.length) {
       throw new Error('Invalid topics used in request')
-=======
-    // prevent search if query is invalid
-    if (tagList.length != tags_unchecked.length) {
-      throw new InvalidTagsError()
->>>>>>> 14a2ed63
     }
 
     // returns length of topics and their child topics
@@ -589,17 +579,12 @@
         )
       : null
 
-<<<<<<< HEAD
     // Only create post if tag or topic exists
     if (!topicValid && newPost.tagname?.length !== tagList.length) {
       throw new Error('At least one valid tag or topic is required')
-=======
-    if (newPost.tagname.length !== tagList.length) {
-      throw new TagDoesNotExistError()
->>>>>>> 14a2ed63
     } else {
       if (newPost.tagname?.length !== tagList.length) {
-        throw new Error('At least one tag does not exist')
+        throw new TagDoesNotExistError()
       }
       if (!topicValid && newPost.tagname) {
         throw new Error('Topic does not exist')
