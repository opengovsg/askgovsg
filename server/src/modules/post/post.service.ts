import { SortType } from '../../types/sort-type'

import Sequelize, { OrderItem, Op, ProjectionAlias } from 'sequelize'
import { PostStatus } from '../../types/post-status'

import {
  User as UserModel,
  Tag as TagModel,
  PostTag as PostTagModel,
  Post as PostModel,
  Answer as AnswerModel,
} from '../../bootstrap/sequelize'
import { Post, Tag } from '../../models'
import { PostEditType } from '../../types/post-type'
import { PostWithRelations as PostWithUserRelations } from '../auth/auth.service'

export type UserWithRelations = {
  getTags: () => Tag[]
}

export type PostWithRelations = Post & {
  countAnswers: () => number
  tags: Tag[]
}

export class PostService {
  private answerCountLiteral: ProjectionAlias = [
    Sequelize.literal(`(
      SELECT COUNT(*)
      FROM answers AS answer
      WHERE
        answer.postId = post.id
    )`),
    'answerCount',
  ]

  private sortFunction = (sortType: SortType): OrderItem => {
    if (sortType === SortType.Basic) {
      return ['createdAt', 'DESC']
    }
    return ['views', 'DESC']
  }

  private getPaginatedPosts = (
    post: Post[],
    page?: number,
    size?: number,
  ): {
    rows: Post[]
    totalItems: number
  } => {
    const totalItems = post.length
    let returnPosts = post
    if (size) {
      const offset = page ? (page - 1) * size : 0
      returnPosts = returnPosts.slice(offset, offset + size)
    }
    return {
      rows: returnPosts,
      totalItems: totalItems,
    }
  }

  listAnswerablePosts = async ({
    userId,
    sort,
    withAnswers,
    tags,
    page,
    size,
  }: {
    userId: string
    sort: SortType
    withAnswers: boolean
    tags?: string[]
    page?: number
    size?: number
  }): Promise<{
    rows: Post[]
    totalItems: number
  }> => {
    const user = (await UserModel.findOne({
      where: { id: userId },
    })) as UserWithRelations | null
    if (!user) {
      throw new Error('Unable to find user with given ID')
    }

    const tagInstances = await user.getTags()
    const tagIds = tagInstances.map((t) => t.id)

    const postTagInstances = await PostTagModel.findAll({
      where: { tagId: tagIds },
    })
    const postIds = postTagInstances.map((p) => p.postId)

    const posts = (await PostModel.findAll({
      where: {
        id: postIds,
        status: { [Op.ne]: PostStatus.ARCHIVED },
        ...(tags ? { '$tags.tagname$': tags } : {}),
      },
      order: [this.sortFunction(sort)],
      include: [TagModel, { model: AnswerModel, required: withAnswers }],
    })) as PostWithRelations[]

    // Duplicate of logic from retrieveAll
    // TODO: Optimize to merge the 2 requests into one
    // Two queries used as when I search for specific tags, the response
    // will only return tags which are matching, not all tags associated
    // with a question

    // get only the IDs we need via filtering
    const postsToMap =
      tags && tags.length > 0
        ? // filter posts further to contain ALL of the wanted tags from ANY of the tags
          // since posts are already filtered for ANY of the wanted tags
          // sufficient to filter posts that contain the same number of tags as wanted tags
          posts.filter((posts) => posts.tags.length == tags.length)
        : posts
    const filteredPostIds = postsToMap.map(({ id }) => id)

    const returnPosts = await PostModel.findAll({
      where: { id: filteredPostIds },
      order: [this.sortFunction(sort)],
      include: [
        {
          model: TagModel,
          required: true,
          attributes: ['tagname', 'description', 'tagType'],
        },
        { model: UserModel, required: true, attributes: ['username'] },
        AnswerModel,
      ],
      attributes: [
        'id',
        'userId',
        'title',
        'description',
        'createdAt',
        'views',
        this.answerCountLiteral,
      ],
    })

    if (!posts) {
      return { rows: [], totalItems: 0 }
    } else if (withAnswers) {
      return this.getPaginatedPosts(returnPosts, page, size)
    } else {
      // posts without answers
      return this.getPaginatedPosts(
        await this.filterPostsWithoutAnswers(posts),
        page,
        size,
      )
    }
  }

  filterPostsWithoutAnswers = async (
    data?: PostWithRelations[],
  ): Promise<Post[]> => {
    if (!data) {
      return []
    } else {
      const answerPromises = data.map((p) => p.countAnswers())
      const answerCounts = await Promise.all(answerPromises)
      return data.filter((_, index) => answerCounts[index] === 0)
    }
  }

<<<<<<< HEAD
=======
  getTopPosts = async (): Promise<Post[]> => {
    const posts = await PostModel.findAll({
      include: [TagModel],
      order: [['views', 'DESC']],
      attributes: [
        'id',
        'userId',
        'title',
        'description',
        'createdAt',
        'views',
        this.answerCountLiteral,
      ],
      where: { status: PostStatus.PUBLIC },
    })
    if (!posts) {
      return []
    } else {
      return posts
    }
  }

>>>>>>> d43c70c4
  checkOneAgency = (arr: Tag[]): boolean => {
    return arr.some((e) => e.tagType === 'AGENCY')
  }

  getExistingTagsFromRequestTags = async (
    tagNames: string[],
  ): Promise<Tag[]> => {
    const existingTags = await TagModel.findAll({
      where: { tagname: tagNames },
    })
    return existingTags
  }

  // migrated from posts.model
  createPostWithTag = async (newPost: {
    title: string
    description: string
    userId: string
    tagname: string[]
  }): Promise<string> => {
    const tagList = await this.getExistingTagsFromRequestTags(newPost.tagname)

    if (newPost.tagname.length !== tagList.length) {
      throw new Error('At least one tag does not exist')
    } else {
      // check if at least one agency tag exists
      if (!this.checkOneAgency(tagList)) {
        throw new Error('At least one tag must be an agency tag')
      }
      // Only create post if tag exists
      const post = await PostModel.create({
        title: newPost.title,
        description: newPost.description,
        userId: newPost.userId,
        status: PostStatus.PRIVATE,
      })
      for (const tag of tagList) {
        // Create a posttag for each tag
        await PostTagModel.create({
          postId: post.id,
          tagId: tag.id,
        })
      }
      return post.id
    }
  }

  remove = async (id: string): Promise<void> => {
    const update = await PostModel.update(
      { status: 'ARCHIVED' },
      { where: { id: id } },
    )
    if (!update) {
      throw new Error('Update failed')
    } else {
      return
    }
  }

  update = async ({
    id,
    tagname,
    description,
    title,
  }: PostEditType): Promise<boolean> => {
    await PostModel.update({ title, description }, { where: { id: id } })

    const tagList = await this.getExistingTagsFromRequestTags(tagname)

    // easier way is to delete anything of the postId and recreate
    // of course calculating the changes would be the way to go
    await PostTagModel.destroy({ where: { postId: id } })

    let updated

    for (const tag of tagList) {
      // Create a posttag for each tag
      updated = await PostTagModel.create({
        postId: id,
        tagId: tag.id,
      })
    }

    if (updated) {
      return true
    }
    return false
  }

  retrieveOne = async (postId: string): Promise<PostWithUserRelations> => {
    await PostModel.increment(
      {
        views: +1,
      },
      {
        where: {
          id: postId,
        },
      },
    )

    const post = (await PostModel.findOne({
      where: {
        id: postId,
      },
      include: [TagModel, { model: UserModel, attributes: ['displayname'] }],
      attributes: [
        'id',
        'userId',
        'title',
        'description',
        'createdAt',
        'views',
        'status',
        [
          Sequelize.literal(`(
            SELECT COUNT(*)
            FROM answers AS answer
            WHERE answer.postId = post.id
          )`),
          'answerCount',
        ],
      ],
    })) as PostWithUserRelations

    if (!post) {
      throw new Error('No post with this id')
    } else {
      return post
    }
  }

  retrieveAll = async ({
    sort,
    tags,
    page,
    size,
  }: {
    sort: SortType
    tags: string
    page?: number
    size?: number
  }): Promise<{
    rows: Post[]
    totalItems: number
  }> => {
    // basic
    let tags_unchecked: string[] = []

    if (tags) {
      tags_unchecked = tags.split(',')
    }

    // returns length of tags that are valid in DB
    const tagList = await this.getExistingTagsFromRequestTags(tags_unchecked)
    // convert back to raw tags in array form
    const rawTags = tagList.map((element) => element.tagname)

    // prevent search if query is invalid
    if (tagList.length != tags_unchecked.length) {
      throw new Error('Invalid tags used in request')
    }

    const whereobj = {
      status: PostStatus.PUBLIC,
      ...(tagList.length ? { '$tags.tagname$': rawTags } : {}),
    }

    const orderarray = this.sortFunction(sort)

    // OR search and retrieve IDs of the respective posts
    const posts = (await PostModel.findAll({
      where: whereobj,
      order: [orderarray],
      include: [
        {
          model: TagModel,
          required: true,
          attributes: ['tagname', 'description'],
        },
        { model: UserModel, required: true, attributes: ['username'] },
        AnswerModel,
      ],
      attributes: ['id'],
    })) as PostWithRelations[]

    if (!posts) {
      return { rows: [], totalItems: 0 }
    } else {
      // TODO: Optimize to merge the 2 requests into one
      // Two queries used as when I search for specific tags, the response
      // will only return tags which are matching, not all tags associated
      // with a question

      // get only the IDs we need via filtering
      let id_array = []
      if (tagList.length > 0) {
        const filterPosts = posts.filter(
          (e) => e.tags.length == tagList.length || !tagList.length,
        )
        // store IDs in an array
        id_array = filterPosts.map((element) => element.id)
      } else {
        id_array = posts.map((element) => element.id)
      }
      // get posts based on id, displaying all properties
      const returnPosts = await PostModel.findAll({
        where: { id: id_array },
        order: [orderarray],
        include: [
          {
            model: TagModel,
            required: true,
            attributes: ['tagname', 'description', 'tagType'],
          },
          { model: UserModel, required: true, attributes: ['username'] },
          AnswerModel,
        ],
        attributes: [
          'id',
          'userId',
          'title',
          'description',
          'createdAt',
          'views',
          [
            Sequelize.literal(`(
            SELECT COUNT(DISTINCT answers.id)
            FROM answers 
            WHERE answers.postId = post.id
          )`),
            'answerCount',
          ],
        ],
      })
      return this.getPaginatedPosts(returnPosts, page, size)
    }
  }
}<|MERGE_RESOLUTION|>--- conflicted
+++ resolved
@@ -169,31 +169,6 @@
     }
   }
 
-<<<<<<< HEAD
-=======
-  getTopPosts = async (): Promise<Post[]> => {
-    const posts = await PostModel.findAll({
-      include: [TagModel],
-      order: [['views', 'DESC']],
-      attributes: [
-        'id',
-        'userId',
-        'title',
-        'description',
-        'createdAt',
-        'views',
-        this.answerCountLiteral,
-      ],
-      where: { status: PostStatus.PUBLIC },
-    })
-    if (!posts) {
-      return []
-    } else {
-      return posts
-    }
-  }
-
->>>>>>> d43c70c4
   checkOneAgency = (arr: Tag[]): boolean => {
     return arr.some((e) => e.tagType === 'AGENCY')
   }
