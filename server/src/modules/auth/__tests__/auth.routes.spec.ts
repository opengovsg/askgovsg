--- conflicted
+++ resolved
@@ -13,11 +13,7 @@
   Token as TokenModel,
   User as UserModel,
 } from '../../../models'
-<<<<<<< HEAD
 import { Topic } from '~shared/types/base'
-import { createAuthedSession, logoutSession } from '../../../../tests/mock-auth'
-import { createTestDatabase, getModel, ModelName } from '../../../util/jest-db'
-=======
 import { ModelDef } from '../../../types/sequelize'
 import {
   createTestDatabase,
@@ -25,7 +21,6 @@
   getModelDef,
   ModelName,
 } from '../../../util/jest-db'
->>>>>>> 2ad17cb8
 import { AuthController } from '../auth.controller'
 import { AuthMiddleware } from '../auth.middleware'
 import { routeAuth } from '../auth.routes'
@@ -57,12 +52,8 @@
   let Token: ModelCtor<TokenModel>
   let User: ModelCtor<UserModel>
   let Permission: ModelCtor<PermissionModel>
-<<<<<<< HEAD
-  let PostTag: ModelCtor<PostTagModel>
   let Topic: ModelDef<Topic>
-=======
   let PostTag: ModelDef<PostTag>
->>>>>>> 2ad17cb8
   let mockUser: UserModel
 
   beforeAll(async () => {
